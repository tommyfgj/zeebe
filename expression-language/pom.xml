--- conflicted
+++ resolved
@@ -5,11 +5,7 @@
   <parent>
     <groupId>io.zeebe</groupId>
     <artifactId>zeebe-root</artifactId>
-<<<<<<< HEAD
-    <version>0.24.1-SNAPSHOT</version>
-=======
     <version>0.24.2-SNAPSHOT</version>
->>>>>>> 1aa0bf34
   </parent>
 
   <groupId>io.zeebe</groupId>
