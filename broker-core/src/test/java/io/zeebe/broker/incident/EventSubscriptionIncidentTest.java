--- conflicted
+++ resolved
@@ -166,15 +166,9 @@
           .endEvent()
           .done();
 
-<<<<<<< HEAD
   public static EmbeddedBrokerRule brokerRule = new EmbeddedBrokerRule();
-  public static ClientApiRule apiRule = new ClientApiRule(brokerRule::getClientAddress);
+  public static ClientApiRule apiRule = new ClientApiRule(brokerRule::getAtomix);
   @ClassRule public static RuleChain ruleChain = RuleChain.outerRule(brokerRule).around(apiRule);
-=======
-  public EmbeddedBrokerRule brokerRule = new EmbeddedBrokerRule();
-  public ClientApiRule apiRule = new ClientApiRule(brokerRule::getAtomix);
-  @Rule public RuleChain ruleChain = RuleChain.outerRule(brokerRule).around(apiRule);
->>>>>>> cb9ea88a
 
   @Rule
   public RecordingExporterTestWatcher recordingExporterTestWatcher =
